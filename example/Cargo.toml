[package]
name = "example"
version = "0.1.0"
authors = ["Moritz Bischof <moritz.bischof@aleph-alpha.de>"]
edition = "2018"

[dependencies]
<<<<<<< HEAD
ts-rs = { path = "../ts-rs" }
serde = { version = "1", features = ["derive", "rc"] }
=======
ts-rs = { path = "../ts-rs", features = ["serde-compat"] }
serde = { version = "1", features = ["derive"] }
chrono = { version = "0.4", features = ["serde"] }
>>>>>>> ba6b6185
<|MERGE_RESOLUTION|>--- conflicted
+++ resolved
@@ -5,11 +5,6 @@
 edition = "2018"
 
 [dependencies]
-<<<<<<< HEAD
-ts-rs = { path = "../ts-rs" }
+ts-rs = { path = "../ts-rs", features = ["serde-compat"] }
 serde = { version = "1", features = ["derive", "rc"] }
-=======
-ts-rs = { path = "../ts-rs", features = ["serde-compat"] }
-serde = { version = "1", features = ["derive"] }
-chrono = { version = "0.4", features = ["serde"] }
->>>>>>> ba6b6185
+chrono = { version = "0.4", features = ["serde"] }